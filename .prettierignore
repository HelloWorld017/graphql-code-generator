dev-test/githunt-invalid/invalid.graphql
packages/graphql-codegen-cli/tests/test-documents/invalid-schema.graphql
packages/presets/gql-tag-operations/tests/fixtures/crlf-operation.ts
dist/
.next/
.bob
CHANGELOG.md
.husky/_/
.changeset/*.md

# temporarily ignore follow files because prettier-ignore comments don't work in mdx2
# see https://github.com/prettier/prettier/pull/12208
website/src/pages/docs/advanced/generated-files-colocation.mdx
website/src/pages/docs/advanced/how-does-it-work.mdx
website/src/pages/docs/config-reference/schema-field.mdx
website/src/pages/docs/getting-started/index.mdx
website/src/pages/docs/guides/graphql-server-apollo-yoga.mdx
website/src/pages/docs/guides/react.mdx
website/src/pages/plugins/index.mdx
website/src/pages/plugins/presets/near-operation-file-preset.mdx

website/algolia-lockfile.json
temp/
website/out
website/.next

<<<<<<< HEAD
website/algolia-lockfile.json

# This should be added bc our rust test setup for the SWC plugin does a string diff, and it fails
# bc it compares imports with double quotes against the formatted perttier single quotes
packages/presets/swc-plugin/tests/fixtures
=======
# added because it blocks CI and when I try to format it locally nothing happens :)
website/src/components/live-demo/LiveDemo.tsx
>>>>>>> a118c307
<|MERGE_RESOLUTION|>--- conflicted
+++ resolved
@@ -20,17 +20,15 @@
 website/src/pages/plugins/presets/near-operation-file-preset.mdx
 
 website/algolia-lockfile.json
+
+
 temp/
 website/out
 website/.next
 
-<<<<<<< HEAD
-website/algolia-lockfile.json
+# added because it blocks CI and when I try to format it locally nothing happens :)
+website/src/components/live-demo/LiveDemo.tsx
 
 # This should be added bc our rust test setup for the SWC plugin does a string diff, and it fails
 # bc it compares imports with double quotes against the formatted perttier single quotes
-packages/presets/swc-plugin/tests/fixtures
-=======
-# added because it blocks CI and when I try to format it locally nothing happens :)
-website/src/components/live-demo/LiveDemo.tsx
->>>>>>> a118c307
+packages/presets/swc-plugin/tests/fixtures
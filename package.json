{
  "name": "graphql-code-generator",
  "private": true,
  "scripts": {
    "preinstall": "npx yarn-deduplicate",
    "postinstall": "patch-package && husky install",
    "clean": "rimraf node_modules packages/{*,plugins/*/*,presets/*,utils/*}/node_modules",
    "prebuild": "rimraf packages/{*,plugins/*/*,presets/*,utils/*}/dist",
    "build": "tsc --project tsconfig.json && bob build",
    "watch-build": "npx tsc-watch --project tsconfig.json --onSuccess \"bob build\"",
    "test": "jest --forceExit --no-watchman",
    "lint": "eslint --ext .ts .",
    "prettier": "prettier --ignore-path .gitignore --write --list-different \"**/*.{ts,tsx,graphql,yml}\"",
    "prettier:check": "prettier --ignore-path .gitignore --check \"**/*.{ts,tsx,graphql,yml}\"",
    "types:check": "tsc --noEmit",
    "test-and-build": "yarn build && yarn test",
    "prerelease": "yarn build",
    "release": "changeset publish",
    "release:canary": "(node scripts/canary-release.js && yarn build && yarn changeset publish --tag alpha) || echo Skipping Canary...",
    "generate:examples": "node packages/graphql-codegen-cli/dist/bin.js --require dotenv/config --config ./dev-test/codegen.yml dotenv_config_path=dev-test/.env"
  },
  "workspaces": {
    "packages": [
      "packages/*",
      "packages/utils/*",
      "packages/plugins/flow/*",
      "packages/plugins/java/*",
      "packages/plugins/c-sharp/*",
      "packages/plugins/typescript/*",
      "packages/plugins/other/*",
      "packages/presets/*",
      "website",
      "website/live-demo"
    ],
    "nohoist": [
      "@graphql-codegen/website/@docusaurus/*",
      "**/@babel-*",
      "**/@babel-*/**"
    ]
  },
  "devDependencies": {
    "@apollo/client": "3.3.20",
    "@babel/core": "7.14.6",
    "@babel/preset-env": "7.14.5",
    "@babel/preset-typescript": "7.14.5",
    "@changesets/cli": "2.16.0",
    "@graphql-typed-document-node/core": "3.1.0",
    "@urql/exchange-graphcache": "4.1.3",
    "@types/common-tags": "1.8.0",
    "@types/jest": "26.0.23",
    "@types/mkdirp": "1.0.1",
    "@types/node": "14.17.3",
    "@types/react": "17.0.11",
    "@typescript-eslint/eslint-plugin": "4.27.0",
    "@typescript-eslint/parser": "4.27.0",
    "@vue/apollo-composable": "4.0.0-alpha.12",
    "@vue/composition-api": "1.0.0-rc.11",
    "apollo-client": "2.6.10",
    "apollo-server": "2.25.1",
    "auto-bind": "4.0.0",
    "babel-jest": "27.0.2",
    "bob-the-bundler": "1.2.1",
    "eslint": "7.28.0",
    "eslint-config-prettier": "8.3.0",
    "eslint-config-standard": "16.0.3",
    "eslint-plugin-import": "2.23.4",
    "eslint-plugin-node": "11.1.0",
    "eslint-plugin-promise": "5.1.0",
    "eslint-plugin-react-hooks": "4.2.0",
    "flow-bin": "0.153.0",
    "flow-parser": "0.153.0",
    "fs-extra": "10.0.0",
    "graphql": "15.5.0",
    "graphql-tag": "2.12.4",
    "husky": "6.0.0",
    "java-ast": "0.3.0",
    "jest": "27.0.4",
    "jest-docblock": "27.0.1",
    "jest-junit": "12.2.0",
    "lint-staged": "11.0.0",
    "lodash": "4.17.21",
    "react": "17.0.2",
    "react-dom": "17.0.2",
    "react-query": "3.17.1",
    "rimraf": "3.0.2",
    "stencil-apollo": "0.1.6",
<<<<<<< HEAD
    "ts-jest": "26.5.5",
    "tslib": "2.2.0",
    "typescript": "4.2.4",
    "urql": "2.0.2",
    "vue": "2.6.12",
    "vue-apollo-smart-ops": "0.0.3"
=======
    "ts-jest": "27.0.3",
    "tslib": "2.3.0",
    "typescript": "4.3.2",
    "urql": "2.0.3",
    "vue": "2.6.14"
>>>>>>> def35b24
  },
  "lint-staged": {
    "packages/**/src/**/*.{ts,tsx}": [
      "eslint --fix"
    ],
    "**/*.{ts,tsx,graphql,yml}": [
      "prettier --write"
    ],
    "**/*.json": [
      "prettier --write"
    ],
    "yarn.lock": [
      "npx yarn-deduplicate"
    ]
  },
  "resolutions": {
    "babel-jest": "27.0.2",
    "jest-runner": "27.0.4",
    "graphql": "15.5.0",
    "graphql-language-service-interface": "2.8.4",
    "**/apollo-language-server/graphql": "^15.0.0",
    "**/@types/graphql-upload/graphql": "^15.0.0"
  },
  "dependencies": {
    "dotenv": "10.0.0",
    "patch-package": "6.4.7"
  }
}<|MERGE_RESOLUTION|>--- conflicted
+++ resolved
@@ -84,20 +84,12 @@
     "react-query": "3.17.1",
     "rimraf": "3.0.2",
     "stencil-apollo": "0.1.6",
-<<<<<<< HEAD
-    "ts-jest": "26.5.5",
-    "tslib": "2.2.0",
-    "typescript": "4.2.4",
-    "urql": "2.0.2",
-    "vue": "2.6.12",
-    "vue-apollo-smart-ops": "0.0.3"
-=======
+    "vue-apollo-smart-ops": "0.0.3",
     "ts-jest": "27.0.3",
     "tslib": "2.3.0",
     "typescript": "4.3.2",
     "urql": "2.0.3",
     "vue": "2.6.14"
->>>>>>> def35b24
   },
   "lint-staged": {
     "packages/**/src/**/*.{ts,tsx}": [

{
  "name": "@graphql-codegen/visitor-plugin-common",
  "version": "4.0.0",
  "license": "MIT",
  "repository": {
    "type": "git",
    "url": "https://github.com/dotansimha/graphql-code-generator.git",
    "directory": "packages/plugins/other/visitor-plugin-common"
  },
  "scripts": {
    "lint": "eslint **/*.ts",
    "test": "jest --no-watchman --config ../../../../jest.config.js"
  },
  "dependencies": {
<<<<<<< HEAD
    "@graphql-codegen/plugin-helpers": "^4.2.0",
    "@graphql-tools/optimize": "^1.3.0",
    "@graphql-tools/relay-operation-optimizer": "^6.5.0",
    "@graphql-tools/utils": "^9.0.0",
=======
    "@graphql-tools/optimize": "^2.0.0",
    "@graphql-codegen/plugin-helpers": "^5.0.0",
    "@graphql-tools/relay-operation-optimizer": "^7.0.0",
    "@graphql-tools/utils": "^10.0.0",
>>>>>>> 5c7b3b34
    "auto-bind": "~4.0.0",
    "change-case-all": "1.0.15",
    "dependency-graph": "^0.11.0",
    "graphql-tag": "^2.11.0",
    "parse-filepath": "^1.0.2",
    "tslib": "~2.5.0"
  },
  "peerDependencies": {
    "graphql": "^0.8.0 || ^0.9.0 || ^0.10.0 || ^0.11.0 || ^0.12.0 || ^0.13.0 || ^14.0.0 || ^15.0.0 || ^16.0.0"
  },
  "devDependencies": {
    "@jest/globals": "^29.5.0",
    "@types/parse-filepath": "1.0.0"
  },
  "main": "dist/cjs/index.js",
  "module": "dist/esm/index.js",
  "exports": {
    ".": {
      "require": {
        "types": "./dist/typings/index.d.cts",
        "default": "./dist/cjs/index.js"
      },
      "import": {
        "types": "./dist/typings/index.d.ts",
        "default": "./dist/esm/index.js"
      },
      "default": {
        "types": "./dist/typings/index.d.ts",
        "default": "./dist/esm/index.js"
      }
    },
    "./package.json": "./package.json"
  },
  "typings": "dist/typings/index.d.ts",
  "typescript": {
    "definition": "dist/typings/index.d.ts"
  },
  "publishConfig": {
    "directory": "dist",
    "access": "public"
  },
  "type": "module"
}<|MERGE_RESOLUTION|>--- conflicted
+++ resolved
@@ -12,17 +12,10 @@
     "test": "jest --no-watchman --config ../../../../jest.config.js"
   },
   "dependencies": {
-<<<<<<< HEAD
-    "@graphql-codegen/plugin-helpers": "^4.2.0",
-    "@graphql-tools/optimize": "^1.3.0",
-    "@graphql-tools/relay-operation-optimizer": "^6.5.0",
-    "@graphql-tools/utils": "^9.0.0",
-=======
     "@graphql-tools/optimize": "^2.0.0",
     "@graphql-codegen/plugin-helpers": "^5.0.0",
     "@graphql-tools/relay-operation-optimizer": "^7.0.0",
     "@graphql-tools/utils": "^10.0.0",
->>>>>>> 5c7b3b34
     "auto-bind": "~4.0.0",
     "change-case-all": "1.0.15",
     "dependency-graph": "^0.11.0",

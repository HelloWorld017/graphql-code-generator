--- conflicted
+++ resolved
@@ -13,12 +13,9 @@
   scalars: ScalarsMap;
   convert: ConvertFn;
   typesPrefix: string;
-<<<<<<< HEAD
+  addTypename: boolean;
   namespacedImportName: string | null;
   externalFragments: LoadedFragment[];
-=======
-  addTypename: boolean;
->>>>>>> 697f3934
 }
 
 export interface RawConfig {
@@ -87,11 +84,6 @@
    */
   typesPrefix?: string;
 
-<<<<<<< HEAD
-  /* The following configuration are for preset configuration and should not be set manually (for most use cases...) */
-  namespacedImportName?: string;
-  externalFragments?: LoadedFragment[];
-=======
   /**
    * @name skipTypename
    * @type boolean
@@ -106,7 +98,10 @@
    * ```
    */
   skipTypename?: boolean;
->>>>>>> 697f3934
+
+  /* The following configuration are for preset configuration and should not be set manually (for most use cases...) */
+  namespacedImportName?: string;
+  externalFragments?: LoadedFragment[];
 }
 
 export class BaseVisitor<TRawConfig extends RawConfig = RawConfig, TPluginConfig extends ParsedConfig = ParsedConfig> {
@@ -121,12 +116,9 @@
       },
       convert: convertFactory(rawConfig),
       typesPrefix: rawConfig.typesPrefix || '',
-<<<<<<< HEAD
       namespacedImportName: rawConfig.namespacedImportName || null,
       externalFragments: rawConfig.externalFragments || [],
-=======
       addTypename: !rawConfig.skipTypename,
->>>>>>> 697f3934
       ...((additionalConfig || {}) as any),
     };
 

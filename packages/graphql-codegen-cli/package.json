--- conflicted
+++ resolved
@@ -3,17 +3,10 @@
   "version": "2.11.3",
   "license": "MIT",
   "bin": {
-<<<<<<< HEAD
-    "gql-gen": "dist/bin.js",
-    "graphql-codegen": "dist/bin.js",
-    "graphql-code-generator": "dist/bin.js",
-    "graphql-codegen-esm": "dist/bin.mjs"
-=======
     "gql-gen": "dist/cjs/bin.js",
     "graphql-codegen": "dist/cjs/bin.js",
     "graphql-code-generator": "dist/cjs/bin.js",
     "graphql-codegen-esm": "dist/esm/bin.js"
->>>>>>> 3c051ed7
   },
   "repository": {
     "type": "git",
@@ -47,20 +40,6 @@
   },
   "homepage": "https://github.com/dotansimha/graphql-code-generator#readme",
   "dependencies": {
-<<<<<<< HEAD
-    "@graphql-codegen/core": "2.5.1",
-    "@graphql-codegen/plugin-helpers": "^2.4.1",
-    "@graphql-tools/apollo-engine-loader": "^7.0.5",
-    "@graphql-tools/code-file-loader": "^7.2.17",
-    "@graphql-tools/git-loader": "^7.0.5",
-    "@graphql-tools/github-loader": "^7.0.5",
-    "@graphql-tools/graphql-file-loader": "^7.0.5",
-    "@graphql-tools/json-file-loader": "^7.1.2",
-    "@graphql-tools/load": "^7.3.0",
-    "@graphql-tools/prisma-loader": "^7.0.6",
-    "@graphql-tools/url-loader": "^7.0.11",
-    "@graphql-tools/utils": "^8.1.1",
-=======
     "@graphql-codegen/core": "2.6.0",
     "@graphql-codegen/plugin-helpers": "^2.6.1",
     "@graphql-tools/apollo-engine-loader": "^7.3.6",
@@ -74,7 +53,6 @@
     "@graphql-tools/url-loader": "^7.13.2",
     "@graphql-tools/utils": "^8.9.0",
     "@whatwg-node/fetch": "^0.2.3",
->>>>>>> 3c051ed7
     "ansi-escapes": "^4.3.1",
     "chalk": "^4.1.0",
     "chokidar": "^3.5.2",
@@ -131,21 +109,7 @@
   },
   "typings": "dist/typings/index.d.ts",
   "typescript": {
-<<<<<<< HEAD
-    "definition": "dist/index.d.ts"
-  },
-  "buildOptions": {
-    "bin": {
-      "graphql-codegen": {
-        "input": "src/bin.ts"
-      },
-      "graphql-codegen-esm": {
-        "input": "src/bin.ts"
-      }
-    }
-=======
     "definition": "dist/typings/index.d.ts"
->>>>>>> 3c051ed7
   },
   "publishConfig": {
     "directory": "dist",

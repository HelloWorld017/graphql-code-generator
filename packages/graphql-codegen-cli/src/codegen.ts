--- conflicted
+++ resolved
@@ -6,12 +6,8 @@
 import { DetailedError } from './errors';
 import { loadSchema, loadDocuments } from './load';
 import { mergeSchemas } from './merge-schemas';
-<<<<<<< HEAD
-import { GraphQLError, visit } from 'graphql';
-=======
-import { GraphQLError, DocumentNode } from 'graphql';
+import { GraphQLError, DocumentNode, visit } from 'graphql';
 import { executePlugin } from './execute-plugin';
->>>>>>> 653934c5
 
 export interface GenerateOutputOptions {
   filename: string;

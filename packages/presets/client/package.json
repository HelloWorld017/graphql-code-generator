--- conflicted
+++ resolved
@@ -22,18 +22,6 @@
   "dependencies": {
     "@babel/helper-plugin-utils": "^7.20.2",
     "@babel/template": "^7.20.7",
-<<<<<<< HEAD
-    "@graphql-codegen/add": "^4.0.1",
-    "@graphql-codegen/gql-tag-operations": "3.0.0",
-    "@graphql-codegen/plugin-helpers": "^4.2.0",
-    "@graphql-codegen/typed-document-node": "^4.0.0",
-    "@graphql-codegen/typescript": "^3.0.3",
-    "@graphql-codegen/typescript-operations": "^3.0.3",
-    "@graphql-codegen/visitor-plugin-common": "^3.1.0",
-    "@graphql-tools/documents": "^0.1.0",
-    "@graphql-tools/utils": "^9.0.0",
-    "@graphql-typed-document-node/core": "3.2.0",
-=======
     "@graphql-codegen/add": "^5.0.0",
     "@graphql-codegen/typed-document-node": "^5.0.0",
     "@graphql-codegen/typescript": "^4.0.0",
@@ -44,7 +32,6 @@
     "@graphql-typed-document-node/core": "3.2.0",
     "@graphql-tools/documents": "^1.0.0",
     "@graphql-tools/utils": "^10.0.0",
->>>>>>> 5c7b3b34
     "tslib": "~2.5.0"
   },
   "peerDependencies": {

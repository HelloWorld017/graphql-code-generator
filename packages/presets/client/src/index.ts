import * as addPlugin from '@graphql-codegen/add';
import * as gqlTagPlugin from '@graphql-codegen/gql-tag-operations';
import type { PluginFunction, Types } from '@graphql-codegen/plugin-helpers';
import * as typedDocumentNodePlugin from '@graphql-codegen/typed-document-node';
// import * as typescriptPlugin from '@graphql-codegen/typescript';
import * as typescriptOperationPlugin from '@graphql-codegen/typescript-operations';
import { ClientSideBaseVisitor, DocumentMode } from '@graphql-codegen/visitor-plugin-common';
import { DocumentNode } from 'graphql';
import * as fragmentMaskingPlugin from './fragment-masking-plugin.js';
import { generateDocumentHash, normalizeAndPrintDocumentNode } from './persisted-documents.js';
import { processSources } from './process-sources.js';

import * as typescriptASTPoweredPlugin from './typescript-ast-visitor';

export { default as babelOptimizerPlugin } from './babel.js';

export type FragmentMaskingConfig = {
  /** @description Name of the function that should be used for unmasking a masked fragment property.
   * @default `'useFragment'`
   */
  unmaskFunctionName?: string;
};

export type ClientPresetConfig = {
  /**
   * @description Fragment masking hides data from components and only allows accessing the data by using a unmasking function.
   * @exampleMarkdown
   * ```tsx
   * const config = {
   *    schema: 'https://swapi-graphql.netlify.app/.netlify/functions/index',
   *    documents: ['src/**\/*.tsx', '!src\/gql/**\/*'],
   *    generates: {
   *       './src/gql/': {
   *          preset: 'client',
   *          presetConfig: {
   *            fragmentMasking: false,
   *          }
   *        },
   *    },
   * };
   * export default config;
   * ```
   */
  fragmentMasking?: FragmentMaskingConfig | boolean;
  /**
   * @description Specify the name of the "graphql tag" function to use
   * @default "graphql"
   *
   * E.g. `graphql` or `gql`.
   *
   * @exampleMarkdown
   * ```tsx
   * const config = {
   *    schema: 'https://swapi-graphql.netlify.app/.netlify/functions/index',
   *    documents: ['src/**\/*.tsx', '!src\/gql/**\/*'],
   *    generates: {
   *       './src/gql/': {
   *          preset: 'client',
   *          presetConfig: {
   *            gqlTagName: 'gql',
   *          }
   *        },
   *    },
   * };
   * export default config;
   * ```
   */
  gqlTagName?: string;
  /**
   * Generate metadata for a executable document node and embed it in the emitted code.
   */
  onExecutableDocumentNode?: (documentNode: DocumentNode) => void | Record<string, unknown>;
  /** Persisted operations configuration. */
  persistedDocuments?:
    | boolean
    | {
        /**
         * @description Behavior for the output file.
         * @default 'embedHashInDocument'
         * "embedHashInDocument" will add a property within the `DocumentNode` with the hash of the operation.
         * "replaceDocumentWithHash" will fully drop the document definition.
         */
        mode?: 'embedHashInDocument' | 'replaceDocumentWithHash';
        /**
         * @description Name of the property that will be added to the `DocumentNode` with the hash of the operation.
         */
        hashPropertyName?: string;
      };
};

const isOutputFolderLike = (baseOutputDir: string) => baseOutputDir.endsWith('/');

export const preset: Types.OutputPreset<ClientPresetConfig> = {
  prepareDocuments: (outputFilePath, outputSpecificDocuments) => [...outputSpecificDocuments, `!${outputFilePath}`],
  buildGeneratesSection: options => {
    if (!isOutputFolderLike(options.baseOutputDir)) {
      throw new Error('[client-preset] target output should be a directory, ex: "src/gql/"');
    }

    if (options.plugins.length > 0 && Object.keys(options.plugins).some(p => p.startsWith('typescript'))) {
      throw new Error(
        '[client-preset] providing typescript-based `plugins` with `preset: "client" leads to duplicated generated types'
      );
    }

    const isPersistedOperations = !!options.presetConfig?.persistedDocuments ?? false;

    const reexports: Array<string> = [];

    // the `client` preset is restricting the config options inherited from `typescript`, `typescript-operations` and others.
    const forwardedConfig = {
      scalars: options.config.scalars,
      defaultScalarType: options.config.defaultScalarType,
      strictScalars: options.config.strictScalars,
      namingConvention: options.config.namingConvention,
      useTypeImports: options.config.useTypeImports,
      skipTypename: options.config.skipTypename,
      arrayInputCoercion: options.config.arrayInputCoercion,
      enumsAsTypes: options.config.enumsAsTypes,
      dedupeFragments: options.config.dedupeFragments,
      nonOptionalTypename: options.config.nonOptionalTypename,
      avoidOptionals: options.config.avoidOptionals,
      documentMode: options.config.documentMode,
    };

    const visitor = new ClientSideBaseVisitor(options.schemaAst!, [], options.config, options.config);
    let fragmentMaskingConfig: FragmentMaskingConfig | null = null;

    if (typeof options?.presetConfig?.fragmentMasking === 'object') {
      fragmentMaskingConfig = options.presetConfig.fragmentMasking;
    } else if (options?.presetConfig?.fragmentMasking !== false) {
      // `true` by default
      fragmentMaskingConfig = {};
    }

    const onExecutableDocumentNodeHook = options.presetConfig.onExecutableDocumentNode ?? null;
    const isMaskingFragments = fragmentMaskingConfig != null;

    const persistedDocuments = options.presetConfig.persistedDocuments
      ? {
          hashPropertyName:
            (typeof options.presetConfig.persistedDocuments === 'object' &&
              options.presetConfig.persistedDocuments.hashPropertyName) ||
            'hash',
          omitDefinitions:
            (typeof options.presetConfig.persistedDocuments === 'object' &&
              options.presetConfig.persistedDocuments.mode) === 'replaceDocumentWithHash' || false,
        }
      : null;

    const sourcesWithOperations = processSources(options.documents, node => {
      if (node.kind === 'FragmentDefinition') {
        return visitor.getFragmentVariableName(node);
      }
      return visitor.getOperationVariableName(node);
    });
    const sources = sourcesWithOperations.map(({ source }) => source);

    const tdnFinished = createDeferred();
    const persistedDocumentsMap = new Map<string, string>();

    const pluginMap = {
      ...options.pluginMap,
      [`add`]: addPlugin,
      // TODO: Remove this
      [`typescript-operations`]: typescriptOperationPlugin,
      // END TODO -----------------
      [`typescript-ast-client-preset-only`]: typescriptASTPoweredPlugin,
      [`typed-document-node`]: {
        ...typedDocumentNodePlugin,
        plugin: async (...args: Parameters<PluginFunction>) => {
          try {
            return await typedDocumentNodePlugin.plugin(...args);
          } finally {
            tdnFinished.resolve();
          }
        },
      },
      [`gen-dts`]: gqlTagPlugin,
    };

    function onExecutableDocumentNode(documentNode: DocumentNode) {
      const meta = onExecutableDocumentNodeHook?.(documentNode);

      if (persistedDocuments) {
        const documentString = normalizeAndPrintDocumentNode(documentNode);
        const hash = generateDocumentHash(documentString);
        persistedDocumentsMap.set(hash, documentString);
        return { ...meta, [persistedDocuments.hashPropertyName]: hash };
      }

      if (meta) {
        return meta;
      }

      return undefined;
    }

    const genDtsPlugins: Array<Types.ConfiguredPlugin> = [
      { [`add`]: { content: `/* eslint-disable */` } },
      { [`gen-dts`]: { sourcesWithOperations } },
    ];

    const gqlArtifactFileExtension = '.ts';
    reexports.push('gql');

    const config = {
      ...options.config,
      inlineFragmentTypes: isMaskingFragments ? 'mask' : options.config['inlineFragmentTypes'],
    };

    let fragmentMaskingFileGenerateConfig: Types.GenerateOptions | null = null;

    if (isMaskingFragments === true) {
      const fragmentMaskingArtifactFileExtension = '.ts';

      reexports.push('fragment-masking');

      fragmentMaskingFileGenerateConfig = {
        filename: `${options.baseOutputDir}fragment-masking${fragmentMaskingArtifactFileExtension}`,
        pluginMap: {
          [`fragment-masking`]: fragmentMaskingPlugin,
        },
        plugins: [
          {
            [`fragment-masking`]: {},
          },
        ],
        schema: options.schema,
        config: {
          useTypeImports: options.config.useTypeImports,
<<<<<<< HEAD
          unmaskFunctionName: fragmentMaskingConfig?.unmaskFunctionName,
=======
          unmaskFunctionName: fragmentMaskingConfig.unmaskFunctionName,
          emitLegacyCommonJSImports: options.config.emitLegacyCommonJSImports,
          isStringDocumentMode: options.config.documentMode === DocumentMode.string,
>>>>>>> 10dfb3be
        },
        documents: [],
        documentTransforms: options.documentTransforms,
      };
    }

    let indexFileGenerateConfig: Types.GenerateOptions | null = null;

    const reexportsExtension = options.config.emitLegacyCommonJSImports ? '' : '.js';

    if (reexports.length) {
      indexFileGenerateConfig = {
        filename: `${options.baseOutputDir}index.ts`,
        pluginMap: {
          [`add`]: addPlugin,
        },
        plugins: [
          {
            [`add`]: {
              content: reexports
                .sort()
                .map(moduleName => `export * from "./${moduleName}${reexportsExtension}";`)
                .join('\n'),
            },
          },
        ],
        schema: options.schema,
        config: {},
        documents: [],
        documentTransforms: options.documentTransforms,
      };
    }

    return [
      {
        filename: `${options.baseOutputDir}graphql.ts`,
        plugins: [
          { [`add`]: { content: `/* eslint-disable */` } },
          { [`typescript-ast-client-preset-only`]: {} },
          { [`typescript-operations`]: {} },
          {
            [`typed-document-node`]: {
              unstable_onExecutableDocumentNode: onExecutableDocumentNode,
              unstable_omitDefinitions: persistedDocuments?.omitDefinitions ?? false,
            },
          },
          ...options.plugins,
        ],
        pluginMap,
        schema: options.schema,
        config: {
          inlineFragmentTypes: isMaskingFragments ? 'mask' : options.config['inlineFragmentTypes'],
          ...forwardedConfig,
        },
        documents: sources,
        documentTransforms: options.documentTransforms,
      },
      {
        filename: `${options.baseOutputDir}gql${gqlArtifactFileExtension}`,
        plugins: genDtsPlugins,
        pluginMap,
        schema: options.schema,
        config: {
          ...config,
          gqlTagName: options.presetConfig.gqlTagName || 'graphql',
        },
        documents: sources,
        documentTransforms: options.documentTransforms,
      },
      ...(isPersistedOperations
        ? [
            {
              filename: `${options.baseOutputDir}persisted-documents.json`,
              plugins: [
                {
                  [`persisted-operations`]: {},
                },
              ],
              pluginMap: {
                [`persisted-operations`]: {
                  plugin: async () => {
                    await tdnFinished.promise;
                    return {
                      content: JSON.stringify(Object.fromEntries(persistedDocumentsMap.entries()), null, 2),
                    };
                  },
                },
              },
              schema: options.schema,
              config: {},
              documents: sources,
              documentTransforms: options.documentTransforms,
            },
          ]
        : []),
      ...(fragmentMaskingFileGenerateConfig ? [fragmentMaskingFileGenerateConfig] : []),
      ...(indexFileGenerateConfig ? [indexFileGenerateConfig] : []),
    ];
  },
};

type Deferred<T = void> = {
  resolve: (value: T) => void;
  reject: (value: unknown) => void;
  promise: Promise<T>;
};

function createDeferred<T = void>(): Deferred<T> {
  const d = {} as Deferred<T>;
  d.promise = new Promise<T>((resolve, reject) => {
    d.resolve = resolve;
    d.reject = reject;
  });
  return d;
}<|MERGE_RESOLUTION|>--- conflicted
+++ resolved
@@ -229,13 +229,9 @@
         schema: options.schema,
         config: {
           useTypeImports: options.config.useTypeImports,
-<<<<<<< HEAD
           unmaskFunctionName: fragmentMaskingConfig?.unmaskFunctionName,
-=======
-          unmaskFunctionName: fragmentMaskingConfig.unmaskFunctionName,
           emitLegacyCommonJSImports: options.config.emitLegacyCommonJSImports,
           isStringDocumentMode: options.config.documentMode === DocumentMode.string,
->>>>>>> 10dfb3be
         },
         documents: [],
         documentTransforms: options.documentTransforms,

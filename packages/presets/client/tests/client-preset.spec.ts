--- conflicted
+++ resolved
@@ -753,16 +753,11 @@
 
       expect(result).toHaveLength(4);
       const gqlFile = result.find(file => file.filename === 'out1/fragment-masking.ts');
-<<<<<<< HEAD
+
       expect(gqlFile?.content).toMatchInlineSnapshot(`
-        "import { ResultOf, DocumentTypeDecoration,  } from '@graphql-typed-document-node/core';
-=======
-      expect(gqlFile.content).toMatchInlineSnapshot(`
         "import { ResultOf, DocumentTypeDecoration, TypedDocumentNode } from '@graphql-typed-document-node/core';
         import { FragmentDefinitionNode } from 'graphql';
         import { Incremental } from './graphql';
->>>>>>> 10dfb3be
-
 
         export type FragmentType<TDocumentType extends DocumentTypeDecoration<any, any>> = TDocumentType extends DocumentTypeDecoration<
           infer TType,

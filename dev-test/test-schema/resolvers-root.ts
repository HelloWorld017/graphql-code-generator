<<<<<<< HEAD
// tslint:disable

// ====================================================
// Types
// ====================================================

export interface SubscriptionRoot {
  newUser?: User | null;
}

export interface User {
  id: number;

  name: string;

  email: string;
}

export interface QueryRoot {
  allUsers: (User | null)[];

  userById?: User | null;
  /** Generates a new answer for the guessing game */
  answer: number[];
}

// ====================================================
// Arguments
// ====================================================

export interface UserByIdQueryRootArgs {
  id: number;
}

import { GraphQLResolveInfo, GraphQLScalarTypeConfig } from 'graphql';

export type Resolver<Result, Parent = {}, Context = {}, Args = {}> = (
  parent: Parent,
  args: Args,
  context: Context,
  info: GraphQLResolveInfo
) => Promise<Result> | Result;

export interface ISubscriptionResolverObject<Result, Parent, Context, Args> {
  subscribe<R = Result, P = Parent>(
    parent: P,
    args: Args,
    context: Context,
    info: GraphQLResolveInfo
  ): AsyncIterator<R | Result> | Promise<AsyncIterator<R | Result>>;
  resolve?<R = Result, P = Parent>(
    parent: P,
    args: Args,
    context: Context,
    info: GraphQLResolveInfo
  ): R | Result | Promise<R | Result>;
}

export type SubscriptionResolver<Result, Parent = {}, Context = {}, Args = {}> =
  | ((...args: any[]) => ISubscriptionResolverObject<Result, Parent, Context, Args>)
  | ISubscriptionResolverObject<Result, Parent, Context, Args>;

type Maybe<T> = T | null | undefined;

export type TypeResolveFn<Types, Parent = {}, Context = {}> = (
  parent: Parent,
  context: Context,
  info: GraphQLResolveInfo
) => Maybe<Types>;

export type NextResolverFn<T> = () => Promise<T>;

export type DirectiveResolverFn<TResult, TArgs = {}, TContext = {}> = (
  next: NextResolverFn<TResult>,
  source: any,
  args: TArgs,
  context: TContext,
  info: GraphQLResolveInfo
) => TResult | Promise<TResult>;

export namespace SubscriptionRootResolvers {
  export interface Resolvers<Context = {}, TypeParent = {}> {
    newUser?: NewUserResolver<User | null, TypeParent, Context>;
  }

  export type NewUserResolver<R = User | null, Parent = {}, Context = {}> = Resolver<R, Parent, Context>;
}

export namespace UserResolvers {
  export interface Resolvers<Context = {}, TypeParent = User> {
    id?: IdResolver<number, TypeParent, Context>;

    name?: NameResolver<string, TypeParent, Context>;

    email?: EmailResolver<string, TypeParent, Context>;
  }

  export type IdResolver<R = number, Parent = User, Context = {}> = Resolver<R, Parent, Context>;
  export type NameResolver<R = string, Parent = User, Context = {}> = Resolver<R, Parent, Context>;
  export type EmailResolver<R = string, Parent = User, Context = {}> = Resolver<R, Parent, Context>;
}

export namespace QueryRootResolvers {
  export interface Resolvers<Context = {}, TypeParent = QueryRoot> {
    allUsers?: AllUsersResolver<(User | null)[], TypeParent, Context>;

    userById?: UserByIdResolver<User | null, TypeParent, Context>;
    /** Generates a new answer for the guessing game */
    answer?: AnswerResolver<number[], TypeParent, Context>;
  }

  export type AllUsersResolver<R = (User | null)[], Parent = QueryRoot, Context = {}> = Resolver<R, Parent, Context>;
  export type UserByIdResolver<R = User | null, Parent = QueryRoot, Context = {}> = Resolver<
    R,
    Parent,
    Context,
    UserByIdArgs
  >;
  export interface UserByIdArgs {
    id: number;
  }

  export type AnswerResolver<R = number[], Parent = QueryRoot, Context = {}> = Resolver<R, Parent, Context>;
}

/** Directs the executor to skip this field or fragment when the `if` argument is true. */
export type SkipDirectiveResolver<Result> = DirectiveResolverFn<Result, SkipDirectiveArgs, {}>;
export interface SkipDirectiveArgs {
  /** Skipped when true. */
  if: boolean;
}

/** Directs the executor to include this field or fragment only when the `if` argument is true. */
export type IncludeDirectiveResolver<Result> = DirectiveResolverFn<Result, IncludeDirectiveArgs, {}>;
export interface IncludeDirectiveArgs {
  /** Included when true. */
  if: boolean;
}

/** Marks an element of a GraphQL schema as no longer supported. */
export type DeprecatedDirectiveResolver<Result> = DirectiveResolverFn<Result, DeprecatedDirectiveArgs, {}>;
export interface DeprecatedDirectiveArgs {
  /** Explains why this element was deprecated, usually also including a suggestion for how to access supported similar data. Formatted using the Markdown syntax (as specified by [CommonMark](https://commonmark.org/). */
  reason?: string | null;
}

export interface AllResolvers {
  SubscriptionRoot: SubscriptionRootResolversResolvers;
  User: UserResolversResolvers;
  QueryRoot: QueryRootResolversResolvers;
  Skip: SkipResolversResolvers;
  Include: IncludeResolversResolvers;
  Deprecated: DeprecatedResolversResolvers;
}
=======
// tslint:disable

// ====================================================
// Types
// ====================================================

export interface QueryRoot {
  allUsers: (User | null)[];

  userById?: User | null;
  /** Generates a new answer for the guessing game */
  answer: number[];
}

export interface User {
  id: number;

  name: string;

  email: string;
}

export interface SubscriptionRoot {
  newUser?: User | null;
}

// ====================================================
// Arguments
// ====================================================

export interface UserByIdQueryRootArgs {
  id: number;
}

import { GraphQLResolveInfo, GraphQLScalarTypeConfig } from 'graphql';

export type Resolver<Result, Parent = {}, Context = {}, Args = {}> = (
  parent: Parent,
  args: Args,
  context: Context,
  info: GraphQLResolveInfo
) => Promise<Result> | Result;

export interface ISubscriptionResolverObject<Result, Parent, Context, Args> {
  subscribe<R = Result, P = Parent>(
    parent: P,
    args: Args,
    context: Context,
    info: GraphQLResolveInfo
  ): AsyncIterator<R | Result> | Promise<AsyncIterator<R | Result>>;
  resolve?<R = Result, P = Parent>(
    parent: P,
    args: Args,
    context: Context,
    info: GraphQLResolveInfo
  ): R | Result | Promise<R | Result>;
}

export type SubscriptionResolver<Result, Parent = {}, Context = {}, Args = {}> =
  | ((...args: any[]) => ISubscriptionResolverObject<Result, Parent, Context, Args>)
  | ISubscriptionResolverObject<Result, Parent, Context, Args>;

type Maybe<T> = T | null | undefined;

export type TypeResolveFn<Types, Parent = {}, Context = {}> = (
  parent: Parent,
  context: Context,
  info: GraphQLResolveInfo
) => Maybe<Types>;

export type NextResolverFn<T> = () => Promise<T>;

export type DirectiveResolverFn<TResult, TArgs = {}, TContext = {}> = (
  next: NextResolverFn<TResult>,
  source: any,
  args: TArgs,
  context: TContext,
  info: GraphQLResolveInfo
) => TResult | Promise<TResult>;

export namespace QueryRootResolvers {
  export interface Resolvers<Context = {}, TypeParent = {}> {
    allUsers?: AllUsersResolver<(User | null)[], TypeParent, Context>;

    userById?: UserByIdResolver<User | null, TypeParent, Context>;
    /** Generates a new answer for the guessing game */
    answer?: AnswerResolver<number[], TypeParent, Context>;
  }

  export type AllUsersResolver<R = (User | null)[], Parent = {}, Context = {}> = Resolver<R, Parent, Context>;
  export type UserByIdResolver<R = User | null, Parent = {}, Context = {}> = Resolver<R, Parent, Context, UserByIdArgs>;
  export interface UserByIdArgs {
    id: number;
  }

  export type AnswerResolver<R = number[], Parent = {}, Context = {}> = Resolver<R, Parent, Context>;
}

export namespace UserResolvers {
  export interface Resolvers<Context = {}, TypeParent = User> {
    id?: IdResolver<number, TypeParent, Context>;

    name?: NameResolver<string, TypeParent, Context>;

    email?: EmailResolver<string, TypeParent, Context>;
  }

  export type IdResolver<R = number, Parent = User, Context = {}> = Resolver<R, Parent, Context>;
  export type NameResolver<R = string, Parent = User, Context = {}> = Resolver<R, Parent, Context>;
  export type EmailResolver<R = string, Parent = User, Context = {}> = Resolver<R, Parent, Context>;
}

export namespace SubscriptionRootResolvers {
  export interface Resolvers<Context = {}, TypeParent = {}> {
    newUser?: NewUserResolver<User | null, TypeParent, Context>;
  }

  export type NewUserResolver<R = User | null, Parent = {}, Context = {}> = SubscriptionResolver<R, Parent, Context>;
}

/** Directs the executor to skip this field or fragment when the `if` argument is true. */
export type SkipDirectiveResolver<Result> = DirectiveResolverFn<Result, SkipDirectiveArgs, {}>;
export interface SkipDirectiveArgs {
  /** Skipped when true. */
  if: boolean;
}

/** Directs the executor to include this field or fragment only when the `if` argument is true. */
export type IncludeDirectiveResolver<Result> = DirectiveResolverFn<Result, IncludeDirectiveArgs, {}>;
export interface IncludeDirectiveArgs {
  /** Included when true. */
  if: boolean;
}

/** Marks an element of a GraphQL schema as no longer supported. */
export type DeprecatedDirectiveResolver<Result> = DirectiveResolverFn<Result, DeprecatedDirectiveArgs, {}>;
export interface DeprecatedDirectiveArgs {
  /** Explains why this element was deprecated, usually also including a suggestion for how to access supported similar data. Formatted using the Markdown syntax (as specified by [CommonMark](https://commonmark.org/). */
  reason?: string | null;
}
>>>>>>> fcc6ed88
<|MERGE_RESOLUTION|>--- conflicted
+++ resolved
@@ -1,160 +1,10 @@
-<<<<<<< HEAD
 // tslint:disable
 
-// ====================================================
-// Types
-// ====================================================
-
-export interface SubscriptionRoot {
-  newUser?: User | null;
-}
-
-export interface User {
-  id: number;
-
-  name: string;
-
-  email: string;
-}
-
-export interface QueryRoot {
-  allUsers: (User | null)[];
-
-  userById?: User | null;
-  /** Generates a new answer for the guessing game */
-  answer: number[];
-}
+export type Date = any;
 
 // ====================================================
-// Arguments
+// Scalars
 // ====================================================
-
-export interface UserByIdQueryRootArgs {
-  id: number;
-}
-
-import { GraphQLResolveInfo, GraphQLScalarTypeConfig } from 'graphql';
-
-export type Resolver<Result, Parent = {}, Context = {}, Args = {}> = (
-  parent: Parent,
-  args: Args,
-  context: Context,
-  info: GraphQLResolveInfo
-) => Promise<Result> | Result;
-
-export interface ISubscriptionResolverObject<Result, Parent, Context, Args> {
-  subscribe<R = Result, P = Parent>(
-    parent: P,
-    args: Args,
-    context: Context,
-    info: GraphQLResolveInfo
-  ): AsyncIterator<R | Result> | Promise<AsyncIterator<R | Result>>;
-  resolve?<R = Result, P = Parent>(
-    parent: P,
-    args: Args,
-    context: Context,
-    info: GraphQLResolveInfo
-  ): R | Result | Promise<R | Result>;
-}
-
-export type SubscriptionResolver<Result, Parent = {}, Context = {}, Args = {}> =
-  | ((...args: any[]) => ISubscriptionResolverObject<Result, Parent, Context, Args>)
-  | ISubscriptionResolverObject<Result, Parent, Context, Args>;
-
-type Maybe<T> = T | null | undefined;
-
-export type TypeResolveFn<Types, Parent = {}, Context = {}> = (
-  parent: Parent,
-  context: Context,
-  info: GraphQLResolveInfo
-) => Maybe<Types>;
-
-export type NextResolverFn<T> = () => Promise<T>;
-
-export type DirectiveResolverFn<TResult, TArgs = {}, TContext = {}> = (
-  next: NextResolverFn<TResult>,
-  source: any,
-  args: TArgs,
-  context: TContext,
-  info: GraphQLResolveInfo
-) => TResult | Promise<TResult>;
-
-export namespace SubscriptionRootResolvers {
-  export interface Resolvers<Context = {}, TypeParent = {}> {
-    newUser?: NewUserResolver<User | null, TypeParent, Context>;
-  }
-
-  export type NewUserResolver<R = User | null, Parent = {}, Context = {}> = Resolver<R, Parent, Context>;
-}
-
-export namespace UserResolvers {
-  export interface Resolvers<Context = {}, TypeParent = User> {
-    id?: IdResolver<number, TypeParent, Context>;
-
-    name?: NameResolver<string, TypeParent, Context>;
-
-    email?: EmailResolver<string, TypeParent, Context>;
-  }
-
-  export type IdResolver<R = number, Parent = User, Context = {}> = Resolver<R, Parent, Context>;
-  export type NameResolver<R = string, Parent = User, Context = {}> = Resolver<R, Parent, Context>;
-  export type EmailResolver<R = string, Parent = User, Context = {}> = Resolver<R, Parent, Context>;
-}
-
-export namespace QueryRootResolvers {
-  export interface Resolvers<Context = {}, TypeParent = QueryRoot> {
-    allUsers?: AllUsersResolver<(User | null)[], TypeParent, Context>;
-
-    userById?: UserByIdResolver<User | null, TypeParent, Context>;
-    /** Generates a new answer for the guessing game */
-    answer?: AnswerResolver<number[], TypeParent, Context>;
-  }
-
-  export type AllUsersResolver<R = (User | null)[], Parent = QueryRoot, Context = {}> = Resolver<R, Parent, Context>;
-  export type UserByIdResolver<R = User | null, Parent = QueryRoot, Context = {}> = Resolver<
-    R,
-    Parent,
-    Context,
-    UserByIdArgs
-  >;
-  export interface UserByIdArgs {
-    id: number;
-  }
-
-  export type AnswerResolver<R = number[], Parent = QueryRoot, Context = {}> = Resolver<R, Parent, Context>;
-}
-
-/** Directs the executor to skip this field or fragment when the `if` argument is true. */
-export type SkipDirectiveResolver<Result> = DirectiveResolverFn<Result, SkipDirectiveArgs, {}>;
-export interface SkipDirectiveArgs {
-  /** Skipped when true. */
-  if: boolean;
-}
-
-/** Directs the executor to include this field or fragment only when the `if` argument is true. */
-export type IncludeDirectiveResolver<Result> = DirectiveResolverFn<Result, IncludeDirectiveArgs, {}>;
-export interface IncludeDirectiveArgs {
-  /** Included when true. */
-  if: boolean;
-}
-
-/** Marks an element of a GraphQL schema as no longer supported. */
-export type DeprecatedDirectiveResolver<Result> = DirectiveResolverFn<Result, DeprecatedDirectiveArgs, {}>;
-export interface DeprecatedDirectiveArgs {
-  /** Explains why this element was deprecated, usually also including a suggestion for how to access supported similar data. Formatted using the Markdown syntax (as specified by [CommonMark](https://commonmark.org/). */
-  reason?: string | null;
-}
-
-export interface AllResolvers {
-  SubscriptionRoot: SubscriptionRootResolversResolvers;
-  User: UserResolversResolvers;
-  QueryRoot: QueryRootResolversResolvers;
-  Skip: SkipResolversResolvers;
-  Include: IncludeResolversResolvers;
-  Deprecated: DeprecatedResolversResolvers;
-}
-=======
-// tslint:disable
 
 // ====================================================
 // Types
@@ -188,7 +38,7 @@
   id: number;
 }
 
-import { GraphQLResolveInfo, GraphQLScalarTypeConfig } from 'graphql';
+import { GraphQLResolveInfo, GraphQLScalarType, GraphQLScalarTypeConfig } from 'graphql';
 
 export type Resolver<Result, Parent = {}, Context = {}, Args = {}> = (
   parent: Parent,
@@ -294,4 +144,20 @@
   /** Explains why this element was deprecated, usually also including a suggestion for how to access supported similar data. Formatted using the Markdown syntax (as specified by [CommonMark](https://commonmark.org/). */
   reason?: string | null;
 }
->>>>>>> fcc6ed88
+
+export interface DateScalarConfig extends GraphQLScalarTypeConfig<Date, any> {
+  name: 'Date';
+}
+
+export interface IResolvers {
+  QueryRoot?: QueryRootResolvers.Resolvers;
+  User?: UserResolvers.Resolvers;
+  SubscriptionRoot?: SubscriptionRootResolvers.Resolvers;
+  Date?: GraphQLScalarType;
+}
+
+export interface IDirectiveResolvers<Result> {
+  skip?: SkipDirectiveResolver<Result>;
+  include?: IncludeDirectiveResolver<Result>;
+  deprecated?: DeprecatedDirectiveResolver<Result>;
+}
--- conflicted
+++ resolved
@@ -21,10 +21,7 @@
     setupFiles: [`${ROOT_DIR}/dev-test/setup.js`],
     collectCoverage: false,
     testTimeout: 20000,
-<<<<<<< HEAD
     transformIgnorePatterns: ['/node_modules/(?!(graphql)/)', '/packages/plugins/flow/flow/tests/fixtures/'],
-=======
     resolver: 'bob-the-bundler/jest-resolver.js',
->>>>>>> 3c051ed7
   };
 };
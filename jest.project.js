--- conflicted
+++ resolved
@@ -23,11 +23,7 @@
     setupFiles: [`${ROOT_DIR}/dev-test/setup.js`],
     collectCoverage: false,
     testTimeout: 20_000,
-<<<<<<< HEAD
-    resolver: 'bob-the-bundler/jest-resolver',
-=======
     resolver: './node_modules/bob-the-bundler/jest-resolver.cjs',
->>>>>>> 5c7b3b34
     snapshotFormat: {
       escapeString: false,
     },

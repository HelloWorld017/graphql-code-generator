name: Testing

on:
  push:
    branches:
      - master
  pull_request:
    branches:
      - master

env:
  NODE_OPTIONS: '--max_old_space_size=4096'

jobs:
  lint:
    name: Linting Check
    runs-on: ubuntu-latest
    steps:
      - name: Checkout
        uses: actions/checkout@v3
      - name: Use Node
        uses: actions/setup-node@v3
        with:
          node-version: 17
      - name: Cache Yarn
        uses: actions/cache@v3
        with:
          path: '**/node_modules'
          key: ${{runner.os}}-17-16-yarn-${{hashFiles('yarn.lock')}}
          restore-keys: |
            ${{runner.os}}-17-16-yarn-
      - name: Install Dependencies
        run: yarn
      - name: Lint
        run: yarn lint
  prettier-check:
    name: 🧹 Prettier Check
    runs-on: ubuntu-latest
    steps:
      - name: Checkout Master
        uses: actions/checkout@v3
      - name: Use Node
        uses: actions/setup-node@v3
        with:
          node-version: 17
      - name: Cache Yarn
        uses: actions/cache@v3
        with:
          path: '**/node_modules'
          key: ${{runner.os}}-17-16-yarn-${{hashFiles('yarn.lock')}}
          restore-keys: |
            ${{runner.os}}-17-16-yarn-
      - name: Install Dependencies
        run: yarn
      - name: Lint
        run: yarn lint
      - name: Prettier Check
        run: yarn prettier:check
  dev-tests:
    name: Validating dev-tests
    runs-on: ubuntu-latest
    strategy:
      matrix:
        method:
          - 'cjs'
          - 'esm'
    steps:
      - name: Checkout
        uses: actions/checkout@v3
      - name: Use Node
        uses: actions/setup-node@v3
        with:
          node-version: 17
      - name: Cache Yarn
        uses: actions/cache@v3
        with:
          path: '**/node_modules'
          key: ${{runner.os}}-17-16-yarn-${{hashFiles('yarn.lock')}}
          restore-keys: |
            ${{runner.os}}-17-16-yarn-
      - name: Install Dependencies
        run: yarn
      - name: Build
        run: yarn build
        env:
          CI: true
      - name: Test dev-tests ${{matrix.method}}
        run: |
          yarn run generate:examples:${{matrix.method}}
          git diff --exit-code -- dev-test/
  esm:
    name: Testing exports integrity
    runs-on: ubuntu-latest
    steps:
      - name: Checkout
        uses: actions/checkout@v3
      - name: Use Node
        uses: actions/setup-node@v3
        with:
          node-version: 17
      - name: Cache Yarn
        uses: actions/cache@v3
        with:
          path: '**/node_modules'
          key: ${{runner.os}}-17-16-yarn-${{hashFiles('yarn.lock')}}
          restore-keys: |
            ${{runner.os}}-17-16-yarn-
      - name: Install Dependencies
        run: yarn
      - name: Build
        run: yarn build
        env:
          CI: true
      - name: Test ESM & CJS integrity
        run: yarn bob check
  test:
    name: Unit Test on Node ${{matrix.node_version}} (${{matrix.os}}) and GraphQL v${{matrix.graphql_version}}
    runs-on: ubuntu-latest
    needs:
      - lint
      - prettier-check
      - dev-tests
      - esm
    strategy:
      matrix:
        os: [ubuntu-latest] # remove windows to speed up the tests
<<<<<<< HEAD
        node_version: [12, 17]
        graphql_version: [15, 16, '17.0.0-alpha.1']
=======
        node_version: [12, 14, 16, 18]
        graphql_version: [15, 16]
>>>>>>> 3c051ed7
        include:
          - node-version: 12
            os: windows-latest
            graphql_version: 16
    steps:
      - name: Checkout
        uses: actions/checkout@v3
      - name: Use Node
        uses: actions/setup-node@v3
        with:
          node-version: ${{matrix.node_version}}
      - name: Cache Yarn
        uses: actions/cache@v3
        with:
          path: '**/node_modules'
          key: ${{runner.os}}-${{matrix.node_version}}-${{matrix.graphql_version}}-yarn-${{hashFiles('yarn.lock')}}
          restore-keys: |
            ${{runner.os}}-${{matrix.node_version}}-${{matrix.graphql_version}}-yarn-
      - name: Use GraphQL v${{matrix.graphql_version}}
        run: node ./scripts/match-graphql.js ${{matrix.graphql_version}}
      - name: Install Dependencies
        run: yarn
      - name: Cache Jest
        uses: actions/cache@v3
        with:
          path: .cache/jest
          key: ${{runner.os}}-${{matrix.node_version}}-${{matrix.graphql_version}}-jest-${{hashFiles('yarn.lock')}}
          restore-keys: |
            ${{runner.os}}-${{matrix.node_version}}-${{matrix.graphql_version}}-jest-
      - name: Build
        run: yarn build
      - name: Test
        run: yarn test
        env:
          CI: true<|MERGE_RESOLUTION|>--- conflicted
+++ resolved
@@ -124,13 +124,8 @@
     strategy:
       matrix:
         os: [ubuntu-latest] # remove windows to speed up the tests
-<<<<<<< HEAD
-        node_version: [12, 17]
+        node_version: [12, 14, 16, 18]
         graphql_version: [15, 16, '17.0.0-alpha.1']
-=======
-        node_version: [12, 14, 16, 18]
-        graphql_version: [15, 16]
->>>>>>> 3c051ed7
         include:
           - node-version: 12
             os: windows-latest

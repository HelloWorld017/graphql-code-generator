{
  "name": "website",
  "version": "1.17.7",
  "private": true,
  "type": "module",
  "scripts": {
    "start": "next start",
    "build": "yarn generate-json-config && next build && next-sitemap --config next-sitemap.config.cjs && next export",
    "dev": "next",
    "generate-json-config": "tsx generate-config-json-schema.ts"
  },
  "devDependencies": {
    "@theguild/algolia": "1.1.7",
    "@theguild/tailwind-config": "0.2.1",
    "@types/dedent": "0.7.0",
    "@types/jsonpath": "0.2.0",
    "@types/node": "18.16.16",
    "@types/react": "18.2.7",
    "fast-xml-parser": "4.2.2",
    "jsonpath": "1.1.1",
    "prettier-plugin-tailwindcss": "0.2.8"
  },
  "dependencies": {
    "@graphql-codegen/add": "5.0.0",
    "@graphql-codegen/c-sharp": "4.3.1",
    "@graphql-codegen/c-sharp-operations": "2.3.1",
    "@graphql-codegen/cli": "4.0.0",
    "@graphql-codegen/core": "4.0.0",
    "@graphql-codegen/flow": "2.3.6",
    "@graphql-codegen/flow-operations": "2.3.6",
    "@graphql-codegen/flow-resolvers": "2.4.4",
    "@graphql-codegen/flutter-freezed": "^3.0.1",
    "@graphql-codegen/fragment-matcher": "5.0.0",
    "@graphql-codegen/hasura-allow-list": "2.0.0",
    "@graphql-codegen/import-types-preset": "2.2.6",
    "@graphql-codegen/introspection": "4.0.0",
    "@graphql-codegen/java": "3.3.6",
    "@graphql-codegen/java-apollo-android": "2.3.6",
    "@graphql-codegen/java-resolvers": "2.3.6",
    "@graphql-codegen/jsdoc": "2.3.6",
    "@graphql-codegen/kotlin": "2.3.6",
    "@graphql-codegen/named-operations-object": "2.3.1",
    "@graphql-codegen/near-operation-file-preset": "2.5.0",
    "@graphql-codegen/schema-ast": "4.0.0",
    "@graphql-codegen/time": "5.0.0",
    "@graphql-codegen/typed-document-node": "5.0.0",
    "@graphql-codegen/typescript": "4.0.0",
    "@graphql-codegen/typescript-apollo-angular": "3.5.6",
    "@graphql-codegen/typescript-apollo-client-helpers": "2.2.6",
    "@graphql-codegen/typescript-generic-sdk": "3.1.0",
    "@graphql-codegen/typescript-graphql-files-modules": "2.2.1",
    "@graphql-codegen/typescript-graphql-request": "4.5.8",
    "@graphql-codegen/typescript-mongodb": "2.4.6",
    "@graphql-codegen/typescript-msw": "1.1.6",
    "@graphql-codegen/typescript-nhost": "0.0.1",
    "@graphql-codegen/typescript-operations": "4.0.0",
    "@graphql-codegen/typescript-react-apollo": "3.3.7",
    "@graphql-codegen/typescript-react-query": "4.1.0",
    "@graphql-codegen/typescript-resolvers": "4.0.0",
    "@graphql-codegen/typescript-rtk-query": "2.4.1",
    "@graphql-codegen/typescript-stencil-apollo": "2.3.6",
    "@graphql-codegen/typescript-type-graphql": "2.3.6",
    "@graphql-codegen/typescript-urql": "3.7.3",
    "@graphql-codegen/typescript-vue-apollo": "3.3.7",
    "@graphql-codegen/typescript-vue-apollo-smart-ops": "2.3.6",
    "@graphql-codegen/typescript-vue-urql": "2.3.6",
    "@graphql-codegen/urql-introspection": "2.2.1",
    "@graphql-codegen/client-preset": "4.0.0",
<<<<<<< HEAD
    "@mendable/search": "0.0.105",
    "@monaco-editor/react": "4.5.0",
    "@theguild/components": "4.5.12",
=======
    "@monaco-editor/react": "4.5.1",
    "@theguild/components": "4.6.0",
>>>>>>> feb50cec
    "classnames": "2.3.2",
    "date-fns": "2.29.3",
    "dedent": "0.7.0",
    "graphql": "16.6.0",
    "js-yaml": "4.1.0",
    "next": "13.4.2",
    "next-mdx-remote": "4.4.1",
    "next-sitemap": "4.0.9",
    "react": "18.2.0",
    "react-dom": "18.2.0",
    "react-markdown": "8.0.7",
    "react-select": "5.7.3",
    "typescript-json-schema": "0.56.0"
  },
  "browserslist": {
    "production": [
      ">0.2%",
      "not dead",
      "not op_mini all"
    ],
    "development": [
      "last 1 chrome version",
      "last 1 firefox version",
      "last 1 safari version"
    ]
  }
}<|MERGE_RESOLUTION|>--- conflicted
+++ resolved
@@ -66,14 +66,9 @@
     "@graphql-codegen/typescript-vue-urql": "2.3.6",
     "@graphql-codegen/urql-introspection": "2.2.1",
     "@graphql-codegen/client-preset": "4.0.0",
-<<<<<<< HEAD
-    "@mendable/search": "0.0.105",
-    "@monaco-editor/react": "4.5.0",
-    "@theguild/components": "4.5.12",
-=======
+    "@mendable/search": "0.0.108",
     "@monaco-editor/react": "4.5.1",
     "@theguild/components": "4.6.0",
->>>>>>> feb50cec
     "classnames": "2.3.2",
     "date-fns": "2.29.3",
     "dedent": "0.7.0",
